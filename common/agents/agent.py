--- conflicted
+++ resolved
@@ -146,11 +146,7 @@
         """
         This method is regularly called by the client to get the next direction of the train.
         """
-<<<<<<< HEAD
-        
-=======
         self.main_path()
         moves = [Move.UP, Move.DOWN, Move.LEFT, Move.RIGHT]
         return self.cur_dir.turn_right()
-        #return random.choice(BASE_DIRECTIONS) # Replace this with your own logic
->>>>>>> 6a0c5196
+        #return random.choice(BASE_DIRECTIONS) # Replace this with your own logic