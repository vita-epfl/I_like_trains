--- conflicted
+++ resolved
@@ -25,7 +25,6 @@
         # We rename the variables we'll call in the method to simplify the syntax
         # TODO Trouver les path de chacune des variables ci-dessous
         # /!\ Les loc doivent être données tq 1 case == 1 valeur (diviser nbr pixels par la taille des cellules)
-<<<<<<< HEAD
         """ infos sur l'autre"""
         self.opp_cur_dir = Move(tuple(self.autre["direction"])) # Must be precisely "up", "down", "left" or "right"
         self.opp_len = int(len(self.autre["wagons"]))
@@ -62,19 +61,6 @@
         """ Our own attributes"""
         self.cur_dir = Move(tuple(self.train["direction"])) # Must be precisely "up", "down", "left" or "right"
         our_len = int(len(self.train["wagons"]))
-=======
-        # /!\ Apparemment, l'origine est placée bizarrement
-        self.opponent_loc = ...
-        self.opponent_head = ...
-        zone_loc = ...
-        passen1_loc = ...
-        passen1_value = ...
-        passen2_loc = ...
-        passen2_value = ...
-        # Our own attributes
-        self.cur_dir = Move(tuple(train["direction"])) # Must be precisely "up", "down", "left" or "right"
-        our_len = ...
->>>>>>> 290d784d
         self.our_loc = ...
         self.our_head = tuple(self.train["position"])
         """# Calculus of the distances ("d")"""
@@ -242,13 +228,7 @@
         """
         This method is regularly called by the client to get the next direction of the train.
         """
-<<<<<<< HEAD
-        self.main_path()
-        
-        
-=======
         final_choice = self.adapt_path(self.main_path()) # Ne retourne rien pour l'instant
->>>>>>> 290d784d
         moves = [Move.UP, Move.DOWN, Move.LEFT, Move.RIGHT]
-        return random.choice(moves)
-        +        return self.cur_dir.turn_right()
+        #return random.choice(BASE_DIRECTIONS) # Replace this with your own logic